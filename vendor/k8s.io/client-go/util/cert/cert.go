--- conflicted
+++ resolved
@@ -65,13 +65,10 @@
 		return nil, err
 	}
 	serial = new(big.Int).Add(serial, big.NewInt(1))
-<<<<<<< HEAD
-=======
 	notBefore := now.UTC()
 	if !cfg.NotBefore.IsZero() {
 		notBefore = cfg.NotBefore.UTC()
 	}
->>>>>>> 50cd01c0
 	tmpl := x509.Certificate{
 		SerialNumber: serial,
 		Subject: pkix.Name{
