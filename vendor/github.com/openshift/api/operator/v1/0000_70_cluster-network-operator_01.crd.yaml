apiVersion: apiextensions.k8s.io/v1
kind: CustomResourceDefinition
metadata:
  annotations:
    api-approved.openshift.io: https://github.com/openshift/api/pull/475
    include.release.openshift.io/self-managed-high-availability: "true"
    include.release.openshift.io/single-node-developer: "true"
  name: networks.operator.openshift.io
spec:
  group: operator.openshift.io
  names:
    kind: Network
    listKind: NetworkList
    plural: networks
    singular: network
  scope: Cluster
  versions:
    - name: v1
      schema:
        openAPIV3Schema:
          description: "Network describes the cluster's desired network configuration. It is consumed by the cluster-network-operator. \n Compatibility level 1: Stable within a major release for a minimum of 12 months or 3 minor releases (whichever is longer)."
          type: object
          properties:
            apiVersion:
              description: 'APIVersion defines the versioned schema of this representation of an object. Servers should convert recognized schemas to the latest internal value, and may reject unrecognized values. More info: https://git.k8s.io/community/contributors/devel/sig-architecture/api-conventions.md#resources'
              type: string
            kind:
              description: 'Kind is a string value representing the REST resource this object represents. Servers may infer this from the endpoint the client submits requests to. Cannot be updated. In CamelCase. More info: https://git.k8s.io/community/contributors/devel/sig-architecture/api-conventions.md#types-kinds'
              type: string
            metadata:
              type: object
            spec:
              description: NetworkSpec is the top-level network configuration object.
              type: object
              properties:
                additionalNetworks:
                  description: additionalNetworks is a list of extra networks to make available to pods when multiple networks are enabled.
                  type: array
                  items:
                    description: AdditionalNetworkDefinition configures an extra network that is available but not created by default. Instead, pods must request them by name. type must be specified, along with exactly one "Config" that matches the type.
                    type: object
                    properties:
                      name:
                        description: name is the name of the network. This will be populated in the resulting CRD This must be unique.
                        type: string
                      namespace:
                        description: namespace is the namespace of the network. This will be populated in the resulting CRD If not given the network will be created in the default namespace.
                        type: string
                      rawCNIConfig:
                        description: rawCNIConfig is the raw CNI configuration json to create in the NetworkAttachmentDefinition CRD
                        type: string
                      simpleMacvlanConfig:
                        description: SimpleMacvlanConfig configures the macvlan interface in case of type:NetworkTypeSimpleMacvlan
                        type: object
                        properties:
                          ipamConfig:
                            description: IPAMConfig configures IPAM module will be used for IP Address Management (IPAM).
                            type: object
                            properties:
                              staticIPAMConfig:
                                description: StaticIPAMConfig configures the static IP address in case of type:IPAMTypeStatic
                                type: object
                                properties:
                                  addresses:
                                    description: Addresses configures IP address for the interface
                                    type: array
                                    items:
                                      description: StaticIPAMAddresses provides IP address and Gateway for static IPAM addresses
                                      type: object
                                      properties:
                                        address:
                                          description: Address is the IP address in CIDR format
                                          type: string
                                        gateway:
                                          description: Gateway is IP inside of subnet to designate as the gateway
                                          type: string
                                  dns:
                                    description: DNS configures DNS for the interface
                                    type: object
                                    properties:
                                      domain:
                                        description: Domain configures the domainname the local domain used for short hostname lookups
                                        type: string
                                      nameservers:
                                        description: Nameservers points DNS servers for IP lookup
                                        type: array
                                        items:
                                          type: string
                                      search:
                                        description: Search configures priority ordered search domains for short hostname lookups
                                        type: array
                                        items:
                                          type: string
                                  routes:
                                    description: Routes configures IP routes for the interface
                                    type: array
                                    items:
                                      description: StaticIPAMRoutes provides Destination/Gateway pairs for static IPAM routes
                                      type: object
                                      properties:
                                        destination:
                                          description: Destination points the IP route destination
                                          type: string
                                        gateway:
                                          description: Gateway is the route's next-hop IP address If unset, a default gateway is assumed (as determined by the CNI plugin).
                                          type: string
                              type:
                                description: Type is the type of IPAM module will be used for IP Address Management(IPAM). The supported values are IPAMTypeDHCP, IPAMTypeStatic
                                type: string
                          master:
                            description: master is the host interface to create the macvlan interface from. If not specified, it will be default route interface
                            type: string
                          mode:
                            description: 'mode is the macvlan mode: bridge, private, vepa, passthru. The default is bridge'
                            type: string
                          mtu:
                            description: mtu is the mtu to use for the macvlan interface. if unset, host's kernel will select the value.
                            type: integer
                            format: int32
                            minimum: 0
                      type:
                        description: type is the type of network The supported values are NetworkTypeRaw, NetworkTypeSimpleMacvlan
                        type: string
                clusterNetwork:
                  description: clusterNetwork is the IP address pool to use for pod IPs. Some network providers, e.g. OpenShift SDN, support multiple ClusterNetworks. Others only support one. This is equivalent to the cluster-cidr.
                  type: array
                  items:
                    description: ClusterNetworkEntry is a subnet from which to allocate PodIPs. A network of size HostPrefix (in CIDR notation) will be allocated when nodes join the cluster. If the HostPrefix field is not used by the plugin, it can be left unset. Not all network providers support multiple ClusterNetworks
                    type: object
                    properties:
                      cidr:
                        type: string
                      hostPrefix:
                        type: integer
                        format: int32
                        minimum: 0
                defaultNetwork:
                  description: defaultNetwork is the "default" network that all pods will receive
                  type: object
                  properties:
                    kuryrConfig:
                      description: KuryrConfig configures the kuryr plugin
                      type: object
                      properties:
                        controllerProbesPort:
                          description: The port kuryr-controller will listen for readiness and liveness requests.
                          type: integer
                          format: int32
                          minimum: 0
                        daemonProbesPort:
                          description: The port kuryr-daemon will listen for readiness and liveness requests.
                          type: integer
                          format: int32
                          minimum: 0
                        enablePortPoolsPrepopulation:
                          description: enablePortPoolsPrepopulation when true will make Kuryr prepopulate each newly created port pool with a minimum number of ports. Kuryr uses Neutron port pooling to fight the fact that it takes a significant amount of time to create one. It creates a number of ports when the first pod that is configured to use the dedicated network for pods is created in a namespace, and keeps them ready to be attached to pods. Port prepopulation is disabled by default.
                          type: boolean
                        mtu:
                          description: mtu is the MTU that Kuryr should use when creating pod networks in Neutron. The value has to be lower or equal to the MTU of the nodes network and Neutron has to allow creation of tenant networks with such MTU. If unset Pod networks will be created with the same MTU as the nodes network has. This also affects the services network created by cluster-network-operator.
                          type: integer
                          format: int32
                          minimum: 0
                        openStackServiceNetwork:
                          description: openStackServiceNetwork contains the CIDR of network from which to allocate IPs for OpenStack Octavia's Amphora VMs. Please note that with Amphora driver Octavia uses two IPs from that network for each loadbalancer - one given by OpenShift and second for VRRP connections. As the first one is managed by OpenShift's and second by Neutron's IPAMs, those need to come from different pools. Therefore `openStackServiceNetwork` needs to be at least twice the size of `serviceNetwork`, and whole `serviceNetwork` must be overlapping with `openStackServiceNetwork`. cluster-network-operator will then make sure VRRP IPs are taken from the ranges inside `openStackServiceNetwork` that are not overlapping with `serviceNetwork`, effectivly preventing conflicts. If not set cluster-network-operator will use `serviceNetwork` expanded by decrementing the prefix size by 1.
                          type: string
                        poolBatchPorts:
                          description: poolBatchPorts sets a number of ports that should be created in a single batch request to extend the port pool. The default is 3. For more information about port pools see enablePortPoolsPrepopulation setting.
                          type: integer
                          minimum: 0
                        poolMaxPorts:
                          description: poolMaxPorts sets a maximum number of free ports that are being kept in a port pool. If the number of ports exceeds this setting, free ports will get deleted. Setting 0 will disable this upper bound, effectively preventing pools from shrinking and this is the default value. For more information about port pools see enablePortPoolsPrepopulation setting.
                          type: integer
                          minimum: 0
                        poolMinPorts:
                          description: poolMinPorts sets a minimum number of free ports that should be kept in a port pool. If the number of ports is lower than this setting, new ports will get created and added to pool. The default is 1. For more information about port pools see enablePortPoolsPrepopulation setting.
                          type: integer
                          minimum: 1
                    openshiftSDNConfig:
                      description: openShiftSDNConfig configures the openshift-sdn plugin
                      type: object
                      properties:
                        enableUnidling:
                          description: enableUnidling controls whether or not the service proxy will support idling and unidling of services. By default, unidling is enabled.
                          type: boolean
                        mode:
                          description: mode is one of "Multitenant", "Subnet", or "NetworkPolicy"
                          type: string
                        mtu:
                          description: mtu is the mtu to use for the tunnel interface. Defaults to 1450 if unset. This must be 50 bytes smaller than the machine's uplink.
                          type: integer
                          format: int32
                          minimum: 0
                        useExternalOpenvswitch:
                          description: 'useExternalOpenvswitch used to control whether the operator would deploy an OVS DaemonSet itself or expect someone else to start OVS. As of 4.6, OVS is always run as a system service, and this flag is ignored. DEPRECATED: non-functional as of 4.6'
                          type: boolean
                        vxlanPort:
                          description: vxlanPort is the port to use for all vxlan packets. The default is 4789.
                          type: integer
                          format: int32
                          minimum: 0
                    ovnKubernetesConfig:
                      description: ovnKubernetesConfig configures the ovn-kubernetes plugin.
                      type: object
                      properties:
                        egressIPConfig:
                          description: egressIPConfig holds the configuration for EgressIP options.
                          type: object
                          properties:
                            reachabilityTotalTimeoutSeconds:
                              description: reachabilityTotalTimeout configures the EgressIP node reachability check total timeout in seconds. If the EgressIP node cannot be reached within this timeout, the node is declared down. Setting a large value may cause the EgressIP feature to react slowly to node changes. In particular, it may react slowly for EgressIP nodes that really have a genuine problem and are unreachable. When omitted, this means the user has no opinion and the platform is left to choose a reasonable default, which is subject to change over time. The current default is 1 second. A value of 0 disables the EgressIP node's reachability check.
                              type: integer
                              format: int32
                              maximum: 60
                              minimum: 0
                        gatewayConfig:
                          description: gatewayConfig holds the configuration for node gateway options.
                          type: object
                          properties:
                            ipForwarding:
                              description: IPForwarding controls IP forwarding for all traffic on OVN-Kubernetes managed interfaces (such as br-ex). By default this is set to Restricted, and Kubernetes related traffic is still forwarded appropriately, but other IP traffic will not be routed by the OCP node. If there is a desire to allow the host to forward traffic across OVN-Kubernetes managed interfaces, then set this field to "Global". The supported values are "Restricted" and "Global".
                              type: string
<<<<<<< HEAD
=======
                            ipv4:
                              description: ipv4 allows users to configure IP settings for IPv4 connections. When omitted, this means no opinion and the default configuration is used. Check individual members fields within ipv4 for details of default values.
                              type: object
                              properties:
                                internalMasqueradeSubnet:
                                  description: internalMasqueradeSubnet contains the masquerade addresses in IPV4 CIDR format used internally by ovn-kubernetes to enable host to service traffic. Each host in the cluster is configured with these addresses, as well as the shared gateway bridge interface. The values can be changed after installation. The subnet chosen should not overlap with other networks specified for OVN-Kubernetes as well as other networks used on the host. Additionally the subnet must be large enough to accommodate 6 IPs (maximum prefix length /29). When omitted, this means no opinion and the platform is left to choose a reasonable default which is subject to change over time. The current default subnet is 169.254.169.0/29 The value must be in proper IPV4 CIDR format
                                  type: string
                                  maxLength: 18
                                  x-kubernetes-validations:
                                    - rule: self.indexOf('/') == self.lastIndexOf('/')
                                      message: CIDR format must contain exactly one '/'
                                    - rule: '[int(self.split(''/'')[1])].all(x, x <= 29 && x >= 0)'
                                      message: subnet must be in the range /0 to /29 inclusive
                                    - rule: self.split('/')[0].split('.').size() == 4
                                      message: a valid IPv4 address must contain 4 octets
                                    - rule: '[self.findAll(''[0-9]+'')[0]].all(x, x != ''0'' && int(x) <= 255 && !x.startsWith(''0''))'
                                      message: first IP address octet must not contain leading zeros, must be greater than 0 and less or equal to 255
                                    - rule: '[self.findAll(''[0-9]+'')[1], self.findAll(''[0-9]+'')[2], self.findAll(''[0-9]+'')[3]].all(x, int(x) <= 255 && (x == ''0'' || !x.startsWith(''0'')))'
                                      message: IP address octets must not contain leading zeros, and must be less or equal to 255
                            ipv6:
                              description: ipv6 allows users to configure IP settings for IPv6 connections. When omitted, this means no opinion and the default configuration is used. Check individual members fields within ipv6 for details of default values.
                              type: object
                              properties:
                                internalMasqueradeSubnet:
                                  description: internalMasqueradeSubnet contains the masquerade addresses in IPV6 CIDR format used internally by ovn-kubernetes to enable host to service traffic. Each host in the cluster is configured with these addresses, as well as the shared gateway bridge interface. The values can be changed after installation. The subnet chosen should not overlap with other networks specified for OVN-Kubernetes as well as other networks used on the host. Additionally the subnet must be large enough to accommodate 6 IPs (maximum prefix length /125). When omitted, this means no opinion and the platform is left to choose a reasonable default which is subject to change over time. The current default subnet is fd69::/125 Note that IPV6 dual addresses are not permitted
                                  type: string
                                  x-kubernetes-validations:
                                    - rule: self.indexOf('/') == self.lastIndexOf('/')
                                      message: CIDR format must contain exactly one '/'
                                    - rule: self.split('/').size() == 2 && [int(self.split('/')[1])].all(x, x <= 125 && x >= 0)
                                      message: subnet must be in the range /0 to /125 inclusive
                                    - rule: self.indexOf('::') == self.lastIndexOf('::')
                                      message: IPv6 addresses must contain at most one '::' and may only be shortened once
                                    - rule: 'self.contains(''::'') ? self.split(''/'')[0].split('':'').size() <= 8 : self.split(''/'')[0].split('':'').size() == 8'
                                      message: a valid IPv6 address must contain 8 segments unless elided (::), in which case it must contain at most 6 non-empty segments
                                    - rule: 'self.split(''/'')[0].split('':'').size() >=1 ? [self.split(''/'')[0].split('':'', 8)[0]].all(x, x == '''' || (x.matches(''^[0-9A-Fa-f]{1,4}$'')) && size(x)<5 ) : true'
                                      message: each segment of an IPv6 address must be a hexadecimal number between 0 and FFFF, failed on segment 1
                                    - rule: 'self.split(''/'')[0].split('':'').size() >=2 ? [self.split(''/'')[0].split('':'', 8)[1]].all(x, x == '''' || (x.matches(''^[0-9A-Fa-f]{1,4}$'')) && size(x)<5 ) : true'
                                      message: each segment of an IPv6 address must be a hexadecimal number between 0 and FFFF, failed on segment 2
                                    - rule: 'self.split(''/'')[0].split('':'').size() >=3 ? [self.split(''/'')[0].split('':'', 8)[2]].all(x, x == '''' || (x.matches(''^[0-9A-Fa-f]{1,4}$'')) && size(x)<5 ) : true'
                                      message: each segment of an IPv6 address must be a hexadecimal number between 0 and FFFF, failed on segment 3
                                    - rule: 'self.split(''/'')[0].split('':'').size() >=4 ? [self.split(''/'')[0].split('':'', 8)[3]].all(x, x == '''' || (x.matches(''^[0-9A-Fa-f]{1,4}$'')) && size(x)<5 ) : true'
                                      message: each segment of an IPv6 address must be a hexadecimal number between 0 and FFFF, failed on segment 4
                                    - rule: 'self.split(''/'')[0].split('':'').size() >=5 ? [self.split(''/'')[0].split('':'', 8)[4]].all(x, x == '''' || (x.matches(''^[0-9A-Fa-f]{1,4}$'')) && size(x)<5 ) : true'
                                      message: each segment of an IPv6 address must be a hexadecimal number between 0 and FFFF, failed on segment 5
                                    - rule: 'self.split(''/'')[0].split('':'').size() >=6 ? [self.split(''/'')[0].split('':'', 8)[5]].all(x, x == '''' || (x.matches(''^[0-9A-Fa-f]{1,4}$'')) && size(x)<5 ) : true'
                                      message: each segment of an IPv6 address must be a hexadecimal number between 0 and FFFF, failed on segment 6
                                    - rule: 'self.split(''/'')[0].split('':'').size() >=7 ? [self.split(''/'')[0].split('':'', 8)[6]].all(x, x == '''' || (x.matches(''^[0-9A-Fa-f]{1,4}$'')) && size(x)<5 ) : true'
                                      message: each segment of an IPv6 address must be a hexadecimal number between 0 and FFFF, failed on segment 7
                                    - rule: 'self.split(''/'')[0].split('':'').size() >=8 ? [self.split(''/'')[0].split('':'', 8)[7]].all(x, x == '''' || (x.matches(''^[0-9A-Fa-f]{1,4}$'')) && size(x)<5 ) : true'
                                      message: each segment of an IPv6 address must be a hexadecimal number between 0 and FFFF, failed on segment 8
                                    - rule: '!self.contains(''.'')'
                                      message: IPv6 dual addresses are not permitted, value should not contain `.` characters
>>>>>>> 50cd01c0
                            routingViaHost:
                              description: RoutingViaHost allows pod egress traffic to exit via the ovn-k8s-mp0 management port into the host before sending it out. If this is not set, traffic will always egress directly from OVN to outside without touching the host stack. Setting this to true means hardware offload will not be supported. Default is false if GatewayConfig is specified.
                              type: boolean
                              default: false
                        genevePort:
                          description: geneve port is the UDP port to be used by geneve encapulation. Default is 6081
                          type: integer
                          format: int32
                          minimum: 1
                        hybridOverlayConfig:
                          description: HybridOverlayConfig configures an additional overlay network for peers that are not using OVN.
                          type: object
                          properties:
                            hybridClusterNetwork:
                              description: HybridClusterNetwork defines a network space given to nodes on an additional overlay network.
                              type: array
                              items:
                                description: ClusterNetworkEntry is a subnet from which to allocate PodIPs. A network of size HostPrefix (in CIDR notation) will be allocated when nodes join the cluster. If the HostPrefix field is not used by the plugin, it can be left unset. Not all network providers support multiple ClusterNetworks
                                type: object
                                properties:
                                  cidr:
                                    type: string
                                  hostPrefix:
                                    type: integer
                                    format: int32
                                    minimum: 0
                            hybridOverlayVXLANPort:
                              description: HybridOverlayVXLANPort defines the VXLAN port number to be used by the additional overlay network. Default is 4789
                              type: integer
                              format: int32
                        ipsecConfig:
                          description: ipsecConfig enables and configures IPsec for pods on the pod network within the cluster.
                          type: object
                        mtu:
                          description: mtu is the MTU to use for the tunnel interface. This must be 100 bytes smaller than the uplink mtu. Default is 1400
                          type: integer
                          format: int32
                          minimum: 0
                        policyAuditConfig:
                          description: policyAuditConfig is the configuration for network policy audit events. If unset, reported defaults are used.
                          type: object
                          properties:
                            destination:
                              description: 'destination is the location for policy log messages. Regardless of this config, persistent logs will always be dumped to the host at /var/log/ovn/ however Additionally syslog output may be configured as follows. Valid values are: - "libc" -> to use the libc syslog() function of the host node''s journdald process - "udp:host:port" -> for sending syslog over UDP - "unix:file" -> for using the UNIX domain socket directly - "null" -> to discard all messages logged to syslog The default is "null"'
                              type: string
                              default: "null"
                            maxFileSize:
                              description: maxFilesSize is the max size an ACL_audit log file is allowed to reach before rotation occurs Units are in MB and the Default is 50MB
                              type: integer
                              format: int32
                              default: 50
                              minimum: 1
                            maxLogFiles:
                              description: maxLogFiles specifies the maximum number of ACL_audit log files that can be present.
                              type: integer
                              format: int32
                              default: 5
                              minimum: 1
                            rateLimit:
                              description: rateLimit is the approximate maximum number of messages to generate per-second per-node. If unset the default of 20 msg/sec is used.
                              type: integer
                              format: int32
                              default: 20
                              minimum: 1
                            syslogFacility:
                              description: syslogFacility the RFC5424 facility for generated messages, e.g. "kern". Default is "local0"
                              type: string
                              default: local0
                        v4InternalSubnet:
                          description: v4InternalSubnet is a v4 subnet used internally by ovn-kubernetes in case the default one is being already used by something else. It must not overlap with any other subnet being used by OpenShift or by the node network. The size of the subnet must be larger than the number of nodes. The value cannot be changed after installation. Default is 100.64.0.0/16
                          type: string
                        v6InternalSubnet:
                          description: v6InternalSubnet is a v6 subnet used internally by ovn-kubernetes in case the default one is being already used by something else. It must not overlap with any other subnet being used by OpenShift or by the node network. The size of the subnet must be larger than the number of nodes. The value cannot be changed after installation. Default is fd98::/48
                          type: string
                    type:
                      description: type is the type of network All NetworkTypes are supported except for NetworkTypeRaw
                      type: string
                deployKubeProxy:
                  description: deployKubeProxy specifies whether or not a standalone kube-proxy should be deployed by the operator. Some network providers include kube-proxy or similar functionality. If unset, the plugin will attempt to select the correct value, which is false when OpenShift SDN and ovn-kubernetes are used and true otherwise.
                  type: boolean
                disableMultiNetwork:
                  description: disableMultiNetwork specifies whether or not multiple pod network support should be disabled. If unset, this property defaults to 'false' and multiple network support is enabled.
                  type: boolean
                disableNetworkDiagnostics:
                  description: disableNetworkDiagnostics specifies whether or not PodNetworkConnectivityCheck CRs from a test pod to every node, apiserver and LB should be disabled or not. If unset, this property defaults to 'false' and network diagnostics is enabled. Setting this to 'true' would reduce the additional load of the pods performing the checks.
                  type: boolean
                  default: false
                exportNetworkFlows:
                  description: exportNetworkFlows enables and configures the export of network flow metadata from the pod network by using protocols NetFlow, SFlow or IPFIX. Currently only supported on OVN-Kubernetes plugin. If unset, flows will not be exported to any collector.
                  type: object
                  properties:
                    ipfix:
                      description: ipfix defines IPFIX configuration.
                      type: object
                      properties:
                        collectors:
                          description: ipfixCollectors is list of strings formatted as ip:port with a maximum of ten items
                          type: array
                          maxItems: 10
                          minItems: 1
                          items:
                            type: string
                            pattern: ^(([0-9]|[0-9][0-9]|1[0-9][0-9]|2[0-4][0-9]|25[0-5])\.){3}([0-9]|[0-9][0-9]|1[0-9][0-9]|2[0-4][0-9]|25[0-5]):([1-9][0-9]{0,3}|[1-5][0-9]{4}|6[0-4][0-9]{3}|65[0-4][0-9]{2}|655[0-2][0-9]|6553[0-5])$
                    netFlow:
                      description: netFlow defines the NetFlow configuration.
                      type: object
                      properties:
                        collectors:
                          description: netFlow defines the NetFlow collectors that will consume the flow data exported from OVS. It is a list of strings formatted as ip:port with a maximum of ten items
                          type: array
                          maxItems: 10
                          minItems: 1
                          items:
                            type: string
                            pattern: ^(([0-9]|[0-9][0-9]|1[0-9][0-9]|2[0-4][0-9]|25[0-5])\.){3}([0-9]|[0-9][0-9]|1[0-9][0-9]|2[0-4][0-9]|25[0-5]):([1-9][0-9]{0,3}|[1-5][0-9]{4}|6[0-4][0-9]{3}|65[0-4][0-9]{2}|655[0-2][0-9]|6553[0-5])$
                    sFlow:
                      description: sFlow defines the SFlow configuration.
                      type: object
                      properties:
                        collectors:
                          description: sFlowCollectors is list of strings formatted as ip:port with a maximum of ten items
                          type: array
                          maxItems: 10
                          minItems: 1
                          items:
                            type: string
                            pattern: ^(([0-9]|[0-9][0-9]|1[0-9][0-9]|2[0-4][0-9]|25[0-5])\.){3}([0-9]|[0-9][0-9]|1[0-9][0-9]|2[0-4][0-9]|25[0-5]):([1-9][0-9]{0,3}|[1-5][0-9]{4}|6[0-4][0-9]{3}|65[0-4][0-9]{2}|655[0-2][0-9]|6553[0-5])$
                kubeProxyConfig:
                  description: kubeProxyConfig lets us configure desired proxy configuration. If not specified, sensible defaults will be chosen by OpenShift directly. Not consumed by all network providers - currently only openshift-sdn.
                  type: object
                  properties:
                    bindAddress:
                      description: The address to "bind" on Defaults to 0.0.0.0
                      type: string
                    iptablesSyncPeriod:
                      description: 'An internal kube-proxy parameter. In older releases of OCP, this sometimes needed to be adjusted in large clusters for performance reasons, but this is no longer necessary, and there is no reason to change this from the default value. Default: 30s'
                      type: string
                    proxyArguments:
                      description: Any additional arguments to pass to the kubeproxy process
                      type: object
                      additionalProperties:
                        description: ProxyArgumentList is a list of arguments to pass to the kubeproxy process
                        type: array
                        items:
                          type: string
                logLevel:
                  description: "logLevel is an intent based logging for an overall component.  It does not give fine grained control, but it is a simple way to manage coarse grained logging choices that operators have to interpret for their operands. \n Valid values are: \"Normal\", \"Debug\", \"Trace\", \"TraceAll\". Defaults to \"Normal\"."
                  type: string
                  default: Normal
                  enum:
                    - ""
                    - Normal
                    - Debug
                    - Trace
                    - TraceAll
                managementState:
                  description: managementState indicates whether and how the operator should manage the component
                  type: string
                  pattern: ^(Managed|Unmanaged|Force|Removed)$
                migration:
                  description: migration enables and configures the cluster network migration. The migration procedure allows to change the network type and the MTU.
                  type: object
                  properties:
                    features:
                      description: features contains the features migration configuration. Set this to migrate feature configuration when changing the cluster default network provider. if unset, the default operation is to migrate all the configuration of supported features.
                      type: object
                      properties:
                        egressFirewall:
                          description: egressFirewall specifies whether or not the Egress Firewall configuration is migrated automatically when changing the cluster default network provider. If unset, this property defaults to 'true' and Egress Firewall configure is migrated.
                          type: boolean
                          default: true
                        egressIP:
                          description: egressIP specifies whether or not the Egress IP configuration is migrated automatically when changing the cluster default network provider. If unset, this property defaults to 'true' and Egress IP configure is migrated.
                          type: boolean
                          default: true
                        multicast:
                          description: multicast specifies whether or not the multicast configuration is migrated automatically when changing the cluster default network provider. If unset, this property defaults to 'true' and multicast configure is migrated.
                          type: boolean
                          default: true
                    mtu:
                      description: mtu contains the MTU migration configuration. Set this to allow changing the MTU values for the default network. If unset, the operation of changing the MTU for the default network will be rejected.
                      type: object
                      properties:
                        machine:
                          description: machine contains MTU migration configuration for the machine's uplink. Needs to be migrated along with the default network MTU unless the current uplink MTU already accommodates the default network MTU.
                          type: object
                          properties:
                            from:
                              description: from is the MTU to migrate from.
                              type: integer
                              format: int32
                              minimum: 0
                            to:
                              description: to is the MTU to migrate to.
                              type: integer
                              format: int32
                              minimum: 0
                        network:
                          description: network contains information about MTU migration for the default network. Migrations are only allowed to MTU values lower than the machine's uplink MTU by the minimum appropriate offset.
                          type: object
                          properties:
                            from:
                              description: from is the MTU to migrate from.
                              type: integer
                              format: int32
                              minimum: 0
                            to:
                              description: to is the MTU to migrate to.
                              type: integer
                              format: int32
                              minimum: 0
                    networkType:
                      description: networkType is the target type of network migration. Set this to the target network type to allow changing the default network. If unset, the operation of changing cluster default network plugin will be rejected. The supported values are OpenShiftSDN, OVNKubernetes
                      type: string
                observedConfig:
                  description: observedConfig holds a sparse config that controller has observed from the cluster state.  It exists in spec because it is an input to the level for the operator
                  type: object
                  nullable: true
                  x-kubernetes-preserve-unknown-fields: true
                operatorLogLevel:
                  description: "operatorLogLevel is an intent based logging for the operator itself.  It does not give fine grained control, but it is a simple way to manage coarse grained logging choices that operators have to interpret for themselves. \n Valid values are: \"Normal\", \"Debug\", \"Trace\", \"TraceAll\". Defaults to \"Normal\"."
                  type: string
                  default: Normal
                  enum:
                    - ""
                    - Normal
                    - Debug
                    - Trace
                    - TraceAll
                serviceNetwork:
                  description: serviceNetwork is the ip address pool to use for Service IPs Currently, all existing network providers only support a single value here, but this is an array to allow for growth.
                  type: array
                  items:
                    type: string
                unsupportedConfigOverrides:
                  description: unsupportedConfigOverrides overrides the final configuration that was computed by the operator. Red Hat does not support the use of this field. Misuse of this field could lead to unexpected behavior or conflict with other configuration options. Seek guidance from the Red Hat support before using this field. Use of this property blocks cluster upgrades, it must be removed before upgrading your cluster.
                  type: object
                  nullable: true
                  x-kubernetes-preserve-unknown-fields: true
                useMultiNetworkPolicy:
                  description: useMultiNetworkPolicy enables a controller which allows for MultiNetworkPolicy objects to be used on additional networks as created by Multus CNI. MultiNetworkPolicy are similar to NetworkPolicy objects, but NetworkPolicy objects only apply to the primary interface. With MultiNetworkPolicy, you can control the traffic that a pod can receive over the secondary interfaces. If unset, this property defaults to 'false' and MultiNetworkPolicy objects are ignored. If 'disableMultiNetwork' is 'true' then the value of this field is ignored.
                  type: boolean
            status:
              description: NetworkStatus is detailed operator status, which is distilled up to the Network clusteroperator object.
              type: object
              properties:
                conditions:
                  description: conditions is a list of conditions and their status
                  type: array
                  items:
                    description: OperatorCondition is just the standard condition fields.
                    type: object
                    properties:
                      lastTransitionTime:
                        type: string
                        format: date-time
                      message:
                        type: string
                      reason:
                        type: string
                      status:
                        type: string
                      type:
                        type: string
                generations:
                  description: generations are used to determine when an item needs to be reconciled or has changed in a way that needs a reaction.
                  type: array
                  items:
                    description: GenerationStatus keeps track of the generation for a given resource so that decisions about forced updates can be made.
                    type: object
                    properties:
                      group:
                        description: group is the group of the thing you're tracking
                        type: string
                      hash:
                        description: hash is an optional field set for resources without generation that are content sensitive like secrets and configmaps
                        type: string
                      lastGeneration:
                        description: lastGeneration is the last generation of the workload controller involved
                        type: integer
                        format: int64
                      name:
                        description: name is the name of the thing you're tracking
                        type: string
                      namespace:
                        description: namespace is where the thing you're tracking is
                        type: string
                      resource:
                        description: resource is the resource type of the thing you're tracking
                        type: string
                observedGeneration:
                  description: observedGeneration is the last generation change you've dealt with
                  type: integer
                  format: int64
                readyReplicas:
                  description: readyReplicas indicates how many replicas are ready and at the desired state
                  type: integer
                  format: int32
                version:
                  description: version is the level this availability applies to
                  type: string
      served: true
      storage: true<|MERGE_RESOLUTION|>--- conflicted
+++ resolved
@@ -219,8 +219,6 @@
                             ipForwarding:
                               description: IPForwarding controls IP forwarding for all traffic on OVN-Kubernetes managed interfaces (such as br-ex). By default this is set to Restricted, and Kubernetes related traffic is still forwarded appropriately, but other IP traffic will not be routed by the OCP node. If there is a desire to allow the host to forward traffic across OVN-Kubernetes managed interfaces, then set this field to "Global". The supported values are "Restricted" and "Global".
                               type: string
-<<<<<<< HEAD
-=======
                             ipv4:
                               description: ipv4 allows users to configure IP settings for IPv4 connections. When omitted, this means no opinion and the default configuration is used. Check individual members fields within ipv4 for details of default values.
                               type: object
@@ -274,7 +272,6 @@
                                       message: each segment of an IPv6 address must be a hexadecimal number between 0 and FFFF, failed on segment 8
                                     - rule: '!self.contains(''.'')'
                                       message: IPv6 dual addresses are not permitted, value should not contain `.` characters
->>>>>>> 50cd01c0
                             routingViaHost:
                               description: RoutingViaHost allows pod egress traffic to exit via the ovn-k8s-mp0 management port into the host before sending it out. If this is not set, traffic will always egress directly from OVN to outside without touching the host stack. Setting this to true means hardware offload will not be supported. Default is false if GatewayConfig is specified.
                               type: boolean
