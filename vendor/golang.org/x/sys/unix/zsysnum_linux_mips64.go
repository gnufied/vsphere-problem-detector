--- conflicted
+++ resolved
@@ -361,8 +361,5 @@
 	SYS_FUTEX_WAITV             = 5449
 	SYS_SET_MEMPOLICY_HOME_NODE = 5450
 	SYS_CACHESTAT               = 5451
-<<<<<<< HEAD
-=======
 	SYS_FCHMODAT2               = 5452
->>>>>>> 50cd01c0
 )